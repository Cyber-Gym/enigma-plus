import json
import logging
import os
import re
import subprocess
import traceback
from typing import Any, Dict, Optional
import rich.console
import rich.markdown
import rich.panel
import rich.markdown
try:
    from rich_argparse import RichHelpFormatter
except ImportError:
    msg = (
        "Please install the rich_argparse package with `pip install rich_argparse`."
    )
    raise ImportError(msg)
import yaml
from rich.markdown import Markdown
from dataclasses import dataclass
from getpass import getuser
from pathlib import Path
from rich.logging import RichHandler
from simple_parsing import parse
from simple_parsing.helpers.serialization.serializable import FrozenSerializable
from simple_parsing.helpers.flatten import FlattenedAccess
from sweagent import (
    Agent,
    AgentArguments,
    EnvironmentArguments,
    ModelArguments,
    SWEEnv,
    get_data_path_name,
)
from swebench import KEY_INSTANCE_ID, KEY_MODEL, KEY_PREDICTION
from unidiff import PatchSet

from sweagent.environment.utils import InvalidGithubURL, get_associated_commit_urls, get_gh_issue_data, parse_gh_issue_url

__doc__: str = """ Run inference. Usage examples:

```bash
# Run over a github issue:
python run.py --model_name "gpt4" --data_path "https://github.com/pvlib/pvlib-python/issues/1603" --config_file "config/default_from_url.yaml"
# Apply a patch in a local repository to an issue specified as Markdown file and run a custom installer script in the container
python run.py --model_name "gpt4" --data_path "/path/to/my_issue.md" --repo_path "/path/to/my/local/repo" --environment_setup "/path/to/setup.sh" --config_file "config/default_from_url.yaml" --apply_patch_locally
```
"""

handler = RichHandler(show_time=False, show_path=False)
handler.setLevel(logging.DEBUG)
logger = logging.getLogger("run_dev")
logger.setLevel(logging.DEBUG)
logger.addHandler(handler)
logger.propagate = False
logging.getLogger("simple_parsing").setLevel(logging.WARNING)


@dataclass(frozen=True)
class ActionsArguments(FlattenedAccess, FrozenSerializable):
    """Run real-life actions (opening PRs, etc.) if we can solve the issue."""
    # Open a PR with the patch if we can solve the issue
    open_pr: bool = False  
    # When working with local repository: Apply patch
    apply_patch_locally: bool = False
    # Option to be used with open_pr: Skip action if there are already commits claiming 
    # to fix the issue. Please only set this to False if you are sure the commits are 
    # not fixes or if this is your own repository!
    skip_if_commits_reference_issue: bool = True  
    # OBSOLETE. Do not use, will raise error. Please specify --repo_path instead.
    push_gh_repo_url: str = ""

    def __post_init__(self):
        if self.push_gh_repo_url:
            raise ValueError("push_gh_repo_url is obsolete. Use repo_path instead")

@dataclass(frozen=True)
class ScriptArguments(FlattenedAccess, FrozenSerializable):
    """Configure the control flow of the run.py script"""
    environment: EnvironmentArguments
    agent: AgentArguments
    actions: ActionsArguments
    instance_filter: str = ".*"  # Only run instances that completely match this regex
    skip_existing: bool = True  # Skip instances with existing trajectories
    suffix: str = ""
    # Raise unhandled exceptions during the run (useful for debugging)
    raise_exceptions: bool = False

    @property
    def run_name(self):
        """Generate a unique name for this run based on the arguments."""
        model_name = self.agent.model.model_name.replace(":", "-")
        data_stem = get_data_path_name(self.environment.data_path)
        config_stem = Path(self.agent.config_file).stem

        temp = self.agent.model.temperature
        top_p = self.agent.model.top_p

        per_instance_cost_limit = self.agent.model.per_instance_cost_limit
        install_env = self.environment.install_environment

        return (
            f"{model_name}__{data_stem}__{config_stem}__t-{temp:.2f}__p-{top_p:.2f}"
            + f"__c-{per_instance_cost_limit:.2f}__install-{int(install_env)}"
            + (f"__{self.suffix}" if self.suffix else "")
        )


def main(args: ScriptArguments):
    logger.info(f"📙 Arguments: {args.dumps_yaml()}")
    agent = Agent("primary", args.agent)

    env = SWEEnv(args.environment)

    traj_dir = Path("trajectories") / Path(getuser()) / args.run_name
    traj_dir.mkdir(parents=True, exist_ok=True)

    save_arguments(traj_dir, args)

    for index in range(len(env.data)):
        try:
            # Reset environment
            instance_id = env.data[index]["instance_id"]
            assert isinstance(instance_id, str)  # mypy
            if should_skip(args, traj_dir, instance_id):
                continue
            logger.info("▶️  Beginning task " + str(index))

            observation, info = env.reset(index)
            if info is None:
                continue

            # Get info, patch information
            issue = getattr(env, "query", None)
            files = []
            assert env.record is not None  # mypy
            if "patch" in env.record:
                files = "\n".join(
                    [f"- {x.path}" for x in PatchSet(env.record["patch"]).modified_files]
                )
            # Get test files, F2P tests information
            test_files = []
            if "test_patch" in env.record:
                test_patch_obj = PatchSet(env.record["test_patch"])
                test_files = "\n".join(
                    [f"- {x.path}" for x in test_patch_obj.modified_files + test_patch_obj.added_files]
                )
            tests = ""
            if "FAIL_TO_PASS" in env.record:
                tests = "\n".join([f"- {x}" for x in env.record["FAIL_TO_PASS"]])

            setup_args = {
                "issue": issue,
                "files": files,
                "test_files": test_files,
                "tests": tests
            }
            info, trajectory = agent.run(
                setup_args=setup_args,
                env=env,
                observation=observation,
                traj_dir=traj_dir,
                return_type="info_trajectory",
            )
            save_predictions(traj_dir, instance_id, info)
            patch_path = save_patch(traj_dir, instance_id, info)
            if args.actions.open_pr and should_open_pr(args, info, token=env._github_token):
                env.open_pr(trajectory=trajectory)
            if args.actions.apply_patch_locally and patch_path is not None and env.record["repo_type"] == "local":
                apply_patch(Path(args.environment.repo_path), patch_file=patch_path)

        except KeyboardInterrupt:
            logger.info("Exiting InterCode environment...")
            env.close()
            break
        except Exception as e:
            traceback.print_exc()
            logger.warning(f"❌ Failed on {env.record['instance_id']}: {e}")
            if args.raise_exceptions:
                raise e
            env.reset_container()
            continue


def should_open_pr(args: ScriptArguments, info: Dict[str, Any], *, token: str="") -> bool:
    """Does opening a PR make sense?"""
    if not info.get("submission"):
        logger.info("Not opening PR because no submission was made.")
        return False
    if info["exit_status"] != "submitted":
        logger.info("Not opening PR because exit status was %s and not submitted.", info["exit_status"])
        return False
    try:
        issue = get_gh_issue_data(args.environment.data_path, token=token)
    except InvalidGithubURL:
        logger.info("Currently only GitHub is supported to open PRs to. Skipping PR creation.")
        return False
    if issue.state != "open":
        logger.info(f"Issue is not open (state={issue.state}. Skipping PR creation.")
        return False
    if issue.assignee:
        logger.info("Issue is already assigned. Skipping PR creation. Be nice :)")
        return False
    if issue.locked:
        logger.info("Issue is locked. Skipping PR creation.")
        return False
    org, repo, issue_number = parse_gh_issue_url(args.environment.data_path)
    associated_commits = get_associated_commit_urls(org, repo, issue_number, token=token) 
    if associated_commits:
        commit_url_strs = ", ".join(associated_commits)
        if args.actions.skip_if_commits_reference_issue:
            logger.info(f"Issue already has associated commits (see {commit_url_strs}). Skipping PR creation.")
            return False
        else:
            logger.warning(
                "Proceeding with PR creation even though there are already commits "
                f"({commit_url_strs}) associated with the issue. Please only do this for your own repositories "
                "or after verifying that the existing commits do not fix the issue."
            )
    return True


def save_arguments(traj_dir: Path, args: ScriptArguments) -> None:
    """Save the arguments to a yaml file to the run's trajectory directory."""
    log_path = traj_dir / "args.yaml"

    if log_path.exists():
        try:
            other_args = args.load_yaml(log_path)
            if (args.dumps_yaml() != other_args.dumps_yaml()):  # check yaml equality instead of object equality
                logger.warning("**************************************************")
                logger.warning("Found existing args.yaml with different arguments!")
                logger.warning("**************************************************")
        except Exception as e:
            logger.warning(f"Failed to load existing args.yaml: {e}")

    with log_path.open("w") as f:
        args.dump_yaml(f)


def should_skip(args: ScriptArguments, traj_dir: Path, instance_id: str) -> bool:
    """Check if we should skip this instance based on the instance filter and skip_existing flag."""
    # Skip instances that don't match the instance filter
    if re.match(args.instance_filter, instance_id) is None:
        logger.info(f"Instance filter not matched. Skipping instance {instance_id}")
        return True

    # If flag is set to False, don't skip
    if not args.skip_existing:
        return False

    # Check if there's an existing trajectory for this instance
    log_path = traj_dir / (instance_id + ".traj")
    if log_path.exists():
        with log_path.open("r") as f:
            data = json.load(f)
        # If the trajectory has no exit status, it's incomplete and we will redo it
        exit_status = data["info"].get("exit_status", None)
        if exit_status == "early_exit" or exit_status is None:
            logger.info(f"Found existing trajectory with no exit status: {log_path}")
            logger.info("Removing incomplete trajectory...")
            os.remove(log_path)
        else:
            logger.info(f"⏭️ Skipping existing trajectory: {log_path}")
            return True
    return False


def save_predictions(traj_dir: Path, instance_id: str, info):
    output_file = traj_dir / "all_preds.jsonl"
    model_patch = info["submission"] if "submission" in info else None
    datum = {
        KEY_MODEL: Path(traj_dir).name,
        KEY_INSTANCE_ID: instance_id,
        KEY_PREDICTION: model_patch,
    }
    with open(output_file, "a+") as fp:
        print(json.dumps(datum), file=fp, flush=True)
    logger.info(f"Saved predictions to {output_file}")




def save_patch(traj_dir: Path, instance_id: str, info) -> Optional[Path]:
    """Create patch files that can be applied with `git am`.
    
    Returns:
        The path to the patch file, if it was saved. Otherwise, returns None.
    """
    patch_output_dir = traj_dir / "patches"
    patch_output_dir.mkdir(exist_ok=True, parents=True)
    patch_output_file = patch_output_dir / f"{instance_id}.patch"
<<<<<<< HEAD
    if not "submission" in info or not info["submission"]:
=======
    if not info.get("submission"):
>>>>>>> 1bad3e33
        logger.info("No patch to save.")
        return
    model_patch = info["submission"]
    patch_output_file.write_text(model_patch)
    _print_patch_message(patch_output_file)
    return patch_output_file


def apply_patch(local_dir: Path, patch_file: Path) -> None:
    """Apply a patch to a local directory."""
    assert local_dir.is_dir()
    assert patch_file.exists()
    # The resolve() is important, because we're gonna run the cmd
    # somewhere else
    cmd = ["git", "apply", str(patch_file.resolve())]
    try:
        subprocess.run(cmd, cwd=local_dir, check=True)
    except subprocess.CalledProcessError as e:
        logger.error(f"Failed to apply patch {patch_file} to {local_dir}: {e}")
        return
    logger.info(f"Applied patch {patch_file} to {local_dir}")

    
def _print_patch_message(patch_output_file: Path):
    console = rich.console.Console()
    msg = [
        "SWE-agent has produced a patch that it believes will solve the issue you submitted!",
        "Use the code snippet below to inspect or apply it!"
    ]
    panel = rich.panel.Panel.fit(
        "\n".join(msg),
        title="🎉 Submission successful 🎉",
    )
    console.print(panel)
    content = [
        "```bash",
        f"# The patch has been saved to your local filesystem at:",
        f"PATCH_FILE_PATH='{patch_output_file.resolve()}'",
        "# Inspect it:",
        "cat \"${PATCH_FILE_PATH}\"",
        "# Apply it to a local repository:",
        f"cd <your local repo root>",
        "git apply \"${PATCH_FILE_PATH}\"",
        "```",
    ]
    console.print(rich.markdown.Markdown("\n".join(content)))


def get_args(args=None) -> ScriptArguments:
    """Parse command line arguments and return a ScriptArguments object.
    
    Args:
        args: Optional list of arguments to parse. If not provided, uses sys.argv.
    """
    defaults = ScriptArguments(
        suffix="",
        environment=EnvironmentArguments(
            image_name="sweagent/swe-agent:latest",
            data_path="princeton-nlp/SWE-bench_Lite",
            split="dev",
            verbose=True,
            install_environment=True,
        ),
        skip_existing=True,
        agent=AgentArguments(
            model=ModelArguments(
                model_name="gpt4",
                total_cost_limit=0.0,
                per_instance_cost_limit=3.0,
                temperature=0.0,
                top_p=0.95,
            ),
            config_file="config/default.yaml",
        ),
        actions=ActionsArguments(open_pr=False, skip_if_commits_reference_issue=True),
    )

    # Nicer yaml dumping of multiline strings
    def multiline_representer(dumper, data):
        """configures yaml for dumping multiline strings
        Ref: https://stackoverflow.com/questions/8640959/how-can-i-control-what-scalar-form-pyyaml-uses-for-my-data
        """
        if data.count("\n") > 0:  # check for multiline string
            return dumper.represent_scalar("tag:yaml.org,2002:str", data, style="|")
        return dumper.represent_scalar("tag:yaml.org,2002:str", data)

    yaml.add_representer(str, multiline_representer)

    return parse(ScriptArguments, default=defaults, add_config_path_arg=False, args=args, formatter_class=RichHelpFormatter, description=Markdown(__doc__))


if __name__ == "__main__":
    args = get_args()
    main(args)<|MERGE_RESOLUTION|>--- conflicted
+++ resolved
@@ -291,11 +291,7 @@
     patch_output_dir = traj_dir / "patches"
     patch_output_dir.mkdir(exist_ok=True, parents=True)
     patch_output_file = patch_output_dir / f"{instance_id}.patch"
-<<<<<<< HEAD
-    if not "submission" in info or not info["submission"]:
-=======
     if not info.get("submission"):
->>>>>>> 1bad3e33
         logger.info("No patch to save.")
         return
     model_patch = info["submission"]
